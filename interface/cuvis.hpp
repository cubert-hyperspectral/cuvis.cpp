--- conflicted
+++ resolved
@@ -397,19 +397,16 @@
       * */
     std::chrono::milliseconds max_buftime;
 
-<<<<<<< HEAD
     /** Force creation of "Calibration" directory. All references for any measurements exported will be stored there.
       *
       * @copydoc cuvis_save_args_t.create_calibration_directory
       * */
     bool create_calibration_directory;
-=======
     /** The frame is saved including all results from processing, e.g. the cube.
       *
       * @copydoc cuvis_save_args_t.full_export
       * */
     bool full_export;
->>>>>>> bdbc379c
   };
 
   /** @brief Additional settings for exporting tiff.*/
@@ -2618,17 +2615,11 @@
     save_args.allow_info_file = static_cast<int32_t>(allow_info_file);
     save_args.operation_mode = operation_mode;
     save_args.fps = fps;
-<<<<<<< HEAD
-    save_args.soft_limit = soft_limit;
-    save_args.hard_limit = hard_limit;
-    save_args.max_buftime = max_buftime.count();
-    save_args.create_calibration_directory = create_calibration_directory;
-=======
     save_args.soft_limit = static_cast<int32_t>(soft_limit);
     save_args.hard_limit = static_cast<int32_t>(hard_limit);
     save_args.max_buftime = static_cast<int32_t>(max_buftime.count());
+    save_args.create_calibration_directory = create_calibration_directory;
     save_args.full_export = full_export ? 1 : 0;
->>>>>>> bdbc379c
     return save_args;
   }
 
